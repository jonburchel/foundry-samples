--- conflicted
+++ resolved
@@ -1,10 +1,6 @@
 # Voice Live Agent
 
-<<<<<<< HEAD
-This sample showcases how to voice-enable any agents built with Azure AI Agent Service, utilizing Azure AI Voice Live API.
-=======
-This sample showcases how to voice-enable any agents built with Azure AI Foundry Agent Service, utilizing Azure AI Voice Live API.  
->>>>>>> b0ac479e
+This sample showcases how to voice-enable any agents built with Azure AI Foundry Agent Service, utilizing Azure AI Voice Live API.
 
 **IMPORTANT NOTE:** Starter templates, instructions, code samples and resources in this msft-agent-samples file (“samples”) are designed to assist in accelerating development of agents for specific scenarios. It is important that you review all provided resources and carefully test Agent behavior in the context of your use case: ([Learn More](https://learn.microsoft.com/en-us/legal/cognitive-services/agents/transparency-note?context=%2Fazure%2Fai-services%2Fagents%2Fcontext%2Fcontext)).
 
@@ -71,11 +67,6 @@
 
 Note: The resource must be in the `eastus2` or `swedencentral` regions at this time. Other regions are not supported.
 
-<<<<<<< HEAD
-=======
-	@@ -31,25 +87,24 @@ We support two authentication methods for the Voice Live API:
-
->>>>>>> b0ac479e
 For the recommended keyless authentication with Microsoft Entra ID, you need to:
 
 - Assign the `Azure AI User` role to your user account or a managed identity. You can assign roles in the Azure portal under **Access control (IAM)** > **Add role assignment**.
@@ -93,16 +84,12 @@
 | `agent-access-token` | The Entra access token to access the agent. Make sure the identity has access to Azure AI Project, You can grant the built-in role `Azure AI User` to the identity. The scope should be `https://ai.azure.com/.default`. |
 
 > Note: The token must be generated with the `https://ai.azure.com/.default` scope. e.g., `az account get-access-token --resource https://ai.azure.com --query accessToken -o tsv`.
-A sample endpoint is `wss://<custom-domain>.cognitiveservices.azure.com/voice-agent/realtime?api-version=2025-05-01-preview&agent-project-name=<agent-project-name>&agent-id=<agent-id>&agent-access-token=<access-token>`.
+A sample endpoint is `wss://<your-ai-foundry-resource-name>.cognitiveservices.azure.com/voice-live/realtime?api-version=2025-05-01-preview&agent-project-name=<agent-project-name>&agent-id=<agent-id>&agent-access-token=<access-token>`.
 
 ## Interact with the Voice Live API
 
-<<<<<<< HEAD
-Refer to the [full documentation of Voice Live API](https://learn.microsoft.com/en-us/azure/ai-services/<placeholder>) for more details on how to interact with the Voice Live API.
+Refer to the [full documentation of Voice Live API](https://learn.microsoft.com/azure/ai-services/<placeholder>) for more details on how to interact with the Voice Live API.
 
 ## Getting started
 
-Follow the instructions [here](./samples/react/README.md) to get started with this sample.
-=======
-Refer to the [full documentation of Voice Live API](https://learn.microsoft.com/azure/ai-services/speech-service/voice-live) for more details on how to interact with the Voice Live API.
->>>>>>> b0ac479e
+Follow the instructions [here](./samples/react/README.md) to get started with this sample.