---
description: This set of templates demonstrates how to set up Azure AI Agent Service with virtual network isolation with private network links to connect the agent to your secure data.
page_type: sample
products:
- azure
- azure-resource-manager
urlFragment: network-secured-agent
languages:
- bicep
- json
---

# Azure AI Agent Service: Standard Agent Setup with E2E Network Isolation

> **IMPORTANT**
> 
> Private Class A subnet support is GA and available in the following regions. **Supported regions: Australia East, Brazil South, Canada East, East US, East US 2, France Central, Germany West Central, Italy North, Japan East, South Africa North, South Central US, South India, Spain Central, Sweden Central, UAE North, UK South, West Europe, West US, West US 3.**
>
> Private Class B and C subnet support is already GA and available in all regions supported by Azure AI Foundry Agent Service. Deployment templates and setup steps are identical for Class A, B, and C subnets. For more on the supported regions of the Azure AI Foundry Agent service, see [Models supported by Azure AI Foundry Agent Service](https://learn.microsoft.com/en-us/azure/ai-foundry/agents/concepts/model-region-support?tabs=global-standard)

---
## Overview
This infrastructure-as-code (IaC) solution deploys a network-secured Azure AI agent environment with private networking and role-based access control (RBAC).

Standard setup supports private network isolation through utilizing **Bring Your Own Virtual Network (BYO VNet)** approach, also known as **custom VNet support with subnet delegation.** 

This implementation gives you full control over the inbound and outbound communication paths for your agent. You can restrict access to only the resources explicitly required by your agent, such as storage accounts, databases, or APIs, while blocking all other traffic by default. This approach ensures that your agent operates within a tightly scoped network boundary, reducing the risk of data leakage or unauthorized access. By default, this setup simplifies security configuration while enforcing strong isolation guarantees, ensuring that each agent deployment remains secure, compliant, and aligned with enterprise networking policies. 

---

## Key Information

**Region and Resource Placement Requirements**
- **All Foundry workspace resources should be in the same region as the VNet**, including CosmosDB, Storage Account, AI Search, Foundry Account, Project, Managed Identity. The only exception is within the Foundry Account, you may choose to deploy your model to a different region, and any cross-region communication will be handled securely within our network infrastructure.
  - **Note:** Your Virtual Network can be in a different resource group than your Foundry workspace resources 


[![Deploy To Azure](https://raw.githubusercontent.com/Azure/azure-quickstart-templates/master/1-CONTRIBUTION-GUIDE/images/deploytoazure.svg?sanitize=true)](https://portal.azure.com/#create/Microsoft.Template/uri/https%3A%2F%2Fraw.githubusercontent.com%2Fazure-ai-foundry%2Ffoundry-samples%2Frefs%2Fheads%2Fmain%2Fsamples%2Fmicrosoft%2Finfrastructure-setup%2F15-private-network-standard-agent-setup%2Fazuredeploy.json)

---

## Prerequisites

1. **Active Azure subscription with appropriate permissions**
   - **Azure AI Account Owner**: Needed to create a cognitive services account and project 
   - **Owner or Role Based Access Administrator**: Needed to assign RBAC to the required resources (Cosmos DB, Azure AI Search, Storage) 
   - **Azure AI User**: Needed to create and edit agents

1. **Register Resource Providers**

   Make sure you have an active Azure subscription that allows registering resource providers. For example, subnet delegation requires the Microsoft.App provider to be registered in your subscription. If it's not already registered, run the commands below:

   ```bash
   az provider register --namespace 'Microsoft.KeyVault'
   az provider register --namespace 'Microsoft.CognitiveServices'
   az provider register --namespace 'Microsoft.Storage'
   az provider register --namespace 'Microsoft.Search'
   az provider register --namespace 'Microsoft.Network'
   az provider register --namespace 'Microsoft.App'
   az provider register --namespace 'Microsoft.ContainerService'
   ```

1. Network administrator permissions (if operating in a restricted or enterprise environment)

1. Sufficient quota for all resources in your target Azure region
    * If no parameters are passed in, this template creates an Azure AI Foundry resource, Foundry project, Azure Cosmos DB for NoSQL, Azure AI Search, and Azure Storage account
1. Azure CLI installed and configured on your local workstation or deployment pipeline server

---

## Pre-Deployment Steps

### Networking Requirements
1. Review network requirements and plan Virtual Network address space (e.g., 192.168.0.0/16 or an alternative non-overlapping address space)

2. Two subnets are needed as well:  
    - **Agent Subnet** (e.g., 192.168.0.0/24): Hosts Agent client for Agent workloads, delegated to Microsoft.App/environments. The recommended size should be /24 for this delegated subnet. 
    - **Private endpoint Subnet** (e.g. 192.168.1.0/24): Hosts private endpoints 
<<<<<<< HEAD
    - Ensure that the address spaces for the used VNET does not overlap with any existing networks in your Azure environment or reserved IP ranges like the following: 169.254.0.0/16,172.30.0.0/16,172.31.0.0/16,192.0.2.0/24,0.0.0.0/8,127.0.0.0/8,100.100.0.0/17,100.100.192.0/19,100.100.224.0/19,10.0.0.0/8.
=======
    - Ensure that the address spaces for the used VNET does not overlap with any existing networks in your Azure environment or reserved IP ranges like the following: 169.254.0.0/16,172.30.0.0/16,172.31.0.0/16,192.0.2.0/24,0.0.0.0/8,127.0.0.0/8,100.100.0.0/17,100.100.192.0/19,100.100.224.0/19,100.64.0.0/11.
>>>>>>> 4656206b
    This includes all address space(s) you have in your VNET if you have more than one, and peered VNETs.
  
  > **Notes:** 
  - If you do not provide an existing virtual network, the template will create a new virtual network with the default address spaces and subnets described above. If you use an existing virtual network, make sure it already contains two subnets (Agent and Private Endpoint) before deploying the template.
  - You must ensure the Foundry account was successfully created so that underlying caphost has also succeeded. Then proceed to deploying the project caphost bicep. 
  - You must ensure the subnet is not already in use by another account. It must be an exclusive subnet for the Foundry account.
  - You must ensure the subnet is exclusively delegated to __Microsoft.App/environments__ and cannot be used by any other Azure resources.
  

### Account Deletion Prerequisites and Cleanup Guidance

Before deleting an **Account** resource, it is essential to first delete the associated **Account Capability Host**. Failure to do so may result in residual dependencies—such as subnets and other provisioned resources (e.g., ACA applications)—remaining linked to the capability host. This can lead to errors such as **"Subnet already in use"** when attempting to reuse the same subnet in a different account deployment.

**Cleanup Options**

**1. Full Account Removal**: To completely remove an account, you must delete and purge the account. Simply deleting the account is not sufficient, you must purge so that deletion of the associated capability host is triggered. The service will automatically handle the removal of the capability host and any linked resources in the background. To purge the account, use the following [link](https://learn.microsoft.com/en-us/azure/ai-services/recover-purge-resources?tabs=azure-portal#purge-a-deleted-resource). Please allow approximately max of 20 minutes for all resources to be fully unlinked from the account.
 
**2. Retain Account, Remove Capability Host**: If you intend to retain the account but remove the capability host, execute the script `deleteCaphost.sh` located in this folder. After deletion, allow approximately max of 20 minutes for all resources to be fully unlinked from the account. To recreate the capability host for the account, use the script `createCaphost.sh` located in the same folder.


> **Important**: Before deleting the account capability host, ensure that the **project capability host** is deleted.

### Template Customization

Note: If not provided, the following resources will be created automatically for you:
- VNet and two subnets
- Azure Cosmos DB for NoSQL  
- Azure AI Search
- Azure Storage

#### Parameters

1. **Use Existing Virtual Network and Subnets**

To use an existing VNet and subnets, set the existingVnetResourceId parameter to the full Azure Resource ID of the target VNet and its address range, and provide the names of the two required subnets.  If the existing VNet is associated with private DNS zones, set the existingDnsZones parameter to the resource group name in which the zones are located. For example:
- param existingVnetResourceId = "/subscriptions/<subscription-id>/resourceGroups/<resource-group-name>/providers/Microsoft.Network/virtualNetworks/<vnet-name>"
- param agentSubnetName string = 'agent-subnet' //optional, default is 'agent-subnet'
- param agentSubnetPrefix string = '192.168.0.0/24' //optional, default is '192.168.0.0/24'
- param peSubnetName string = 'pe-subnet' //optional, default is 'pe-subnet'
- param peSubnetPrefix string = '192.168.1.0/24' //optional, default is '192.168.1.0/24'
- param existingDnsZones = {
       
         'privatelink.services.ai.azure.com': 'privzoneRG' //add resource group name where your private DNS zone is located
       
         'privatelink.openai.azure.com': '' //Leave empty to create new private dns zone... }

💡 If subnets information is provided then make sure it exist within the specified VNet to avoid deployment errors. If subnet information is not provided, the template will create subnets with the default address space.


2. **Use an existing Azure Cosmos DB for NoSQL**

To use an existing Cosmos DB for NoSQL resource, set cosmosDBResourceId parameter to the full Azure Resource ID of the target Cosmos DB.
- param azureCosmosDBAccountResourceId string =  /subscriptions/{subscriptionId}/resourceGroups/{resourceGroupName}/providers/Microsoft.DocumentDB/databaseAccounts/{cosmosDbAccountName}


3. **Use an existing Azure AI Search resource**

To use an existing Azure AI Search resource, set aiSearchServiceResourceId parameter to the full Azure resource Id of the target Azure AI Search resource. 
 - param aiSearchResourceId string = /subscriptions/{subscriptionId}/resourceGroups/{resourceGroupName}/providers/Microsoft.Search/searchServices/{searchServiceName}


4. **Use an existing Azure Storage account**

To use an existing Azure Storage account, set aiStorageAccountResourceId parameter to the full Azure resource Id of the target Azure Storage account resource. 
- param aiStorageAccountResourceId string = /subscriptions/{subscriptionId}/resourceGroups/{resourceGroupName}/providers/Microsoft.Storage/storageAccounts/{storageAccountName}

---

## Deploy the bicep template

Choose your deployment method: Use the "Deploy to Azure" button from the provided README for an guided experience in Azure Portal

**Option 1: Automatic deployment** 
Click the deploy to Azure button above to open the Azure portal and deploy the template directly. 
- Fill in the parameters as needed, including the existing VNet and subnets if applicable. 


**Option 2: Manually deploy the bicep template**
- **Create a New (or Use Existing) Resource Group**

   ```bash
   az group create --name <new-rg-name> --location <your-rg-region>
   ```
- Deploy the main.bicep file
  - Edit the main.bicepparams file to use an existing Virtual Network & subnets, Azure Cosmos DB, Azure Storage, and Azure AI Search.

   ```bash
      az deployment group create --resource-group <your-resource-group> --template-file main.bicep --parameters main.bicepparam
   ```

> **Note:** To access your Foundry resource securely, use either a VM, VPN, or ExpressRoute.

---  

## Network Secured Agent Project Architecture Deep Dive

### Core Components

**Azure AI Foundry** resource
- Central orchestration point
- Manages service connections
- Set networking and policy configurations

**Foundry** project
- Defines the workspace configuration 
- Service integration 
- Agents are created within a specific project, and each project acts as an isolated workspace. This means:
  - All agents in the same project share access to the same file storage, thread storage (conversation history), and search indexes.
  - Data is isolated between projects. Agents in one project cannot access resources from another. Projects are currently the unit of  sharing and isolation in Foundry. See the what is AI foundry article for more information on Foundry projects. 

**Bring Your Own (BYO) Azure Resources**: ensures all sensitive data remains under customer control. All agents created using our service are stateful, meaning they retain information across interactions. With this setup, agent states are automatically stored in customer-managed, single-tenant resources. The required Bring Your Own Resources include: 
- BYO File Storage: All files uploaded by developers (during agent configuration) or end-users (during interactions) are stored directly in the customer’s Azure Storage account.
- BYO Search: All vector stores created by the agent leverage the customer’s Azure AI Search resource.
- BYO Thread Storage: All customer messages and conversation history will be stored in the customer’s own Azure Cosmos DB account.

By bundling these BYO features (file storage, search, and thread storage), the standard setup guarantees that your deployment is secure by default. All data processed by Azure AI Foundry Agent Service is automatically stored at rest in your own Azure resources, helping you meet internal policies, compliance requirements, and enterprise security standards.

### Azure Resources Created

Azure AI Foundry (Cognitive Services)
- Type: Microsoft.CognitiveServices/accounts
- API version: 2025-04-01-preview
- Kind: AIServices
- SKU: S0
- Identity: System-assigned
- Features:
  - Custom subdomain name
  - Disabled public network access
  - Network ACLs with Azure Services bypass 

AI Model Deployment 
- Type: Microsoft.CognitiveServices/accounts/deployments 
- API version: 2025-04-01-preview
- SKU: Based on modelSkuName parameter, capacity set by modelCapacity 
- Model properties:
  - Name: From modelName parameter
  - Format: From modelFormat parameter
  - Version: From modelVersion parameter 

Azure AI Search 
- Type: Microsoft.Search/searchServices
- API version: 2024-06-01-preview
- SKU: standard 
- Partition Count: 1 
- Replica Count: 1 
- Hosting Mode: default 
- Semantic Search: disabled
- Features:
  -  Disabled public network access
  -  AAD auth with HTTP 401 challenge
  -  System-assigned managed identity

Storage Account 
- Type: Microsoft.Storage/storageAccounts 
- API version: 2023-05-0
- Kind: StorageV2 
- SKU: ZRS or GRS (region dependent; use Standard_GRS if ZRS not available) 
- Features:
  - Blob service, Queue service (if Azure Function Tool supported)
  - Minimum TLS Version: 1.2
  - Block public blob access
  - Disabled public network access
  - Force Azure AD authentication (SharedKey access disabled) 

Cosmos DB Account 
- Type: Microsoft.DocumentDB/databaseAccounts 
- API version: 2024-11-15 
- Kind: GlobalDocumentDB (SQL API) 
- Consistency Level: Session 
- Database Account Offer Type: Standard 
- Features:
  - Disabled public network access
  - Disabled local auth
  - Single region deployment 

### Network Security Design
This implementation utilizes a BYO VNet (Bring Your Own Virtual Network) approach, also known as custom VNet support with subnet delegation. Within your existing virtual network, one delegated subnet will be created.

Network Security
- Public network access disabled
- Private endpoints for all services
- Network ACLs with deny by default

**Network Infrastructure**
- A Virtual Network (192.168.0.0/16) is created (if existing isn't passed in)
- Agent Subnet (192.168.0.0/24): Hosts Agent client
- Private endpoint Subnet (192.168.1.0/24): Hosts private endpoints

**Private Endpoints** 
Private endpoints ensure secure, internal-only connectivity. Private endpoints are created for the following:
- Azure AI Foundry
- Azure AI Search
- Azure Storage
- Azure Cosmos DB

**Private DNS Zones**
| Private Link Resource Type | Sub Resource | Private DNS Zone Name | Public DNS Zone Forwarders |
|----------------------------|--------------|------------------------|-----------------------------|
| **Azure AI Foundry**       | account      | `privatelink.cognitiveservices.azure.com`<br>`privatelink.openai.azure.com`<br>`privatelink.services.ai.azure.com` | `cognitiveservices.azure.com`<br>`openai.azure.com`<br>`services.ai.azure.com` |
| **Azure AI Search**        | searchService| `privatelink.search.windows.net` | `search.windows.net` |
| **Azure Cosmos DB**        | Sql          | `privatelink.documents.azure.com` | `documents.azure.com` |
| **Azure Storage**          | blob         | `privatelink.blob.core.windows.net` | `blob.core.windows.net` |

### Authentication & Authorization

- **Managed Identity**
  - Zero-trust security model
  - No credential storage
  - Platform-managed rotation

  This template uses System Managed Identity, but User Assigned Managed Identity is also supported.

- **Role Assignments**
  - **Azure AI Search**
    - Search Index Data Contributor (`8ebe5a00-799e-43f5-93ac-243d3dce84a7`)
    - Search Service Contributor (`7ca78c08-252a-4471-8644-bb5ff32d4ba0`)
  - **Azure Storage Account**
    - Storage Blob Data Owner (`b7e6dc6d-f1e8-4753-8033-0f276bb0955b`)
    - Storage Queue Data Contributor (`974c5e8b-45b9-4653-ba55-5f855dd0fb88`) (if Azure Function tool enabled)
    - Two containers will automatically be provisioned during the project create capability host process:
      - Azure Blob Storage Container: `<workspaceId>-azureml-blobstore`
        - Storage Blob Data Contributor
      - Azure Blob Storage Container: `<workspaceId>-agents-blobstore`
        - Storage Blob Data Owner
  - **Cosmos DB for NoSQL**
    - Cosmos DB Operator (`230815da-be43-4aae-9cb4-875f7bd000aa`)
    - Cosmos DB Built-in Data Contributor
    - Three containers will automatically be provisioned during the create capability host process:
      - Cosmos DB for NoSQL container: `<${projectWorkspaceId}>-thread-message-store`
      - Cosmos DB for NoSQL container: `<${projectWorkspaceId}>-system-thread-message-store`
      - Cosmos DB for NoSQL container: `<${projectWorkspaceId}>-agent-entity-store`


---

## Module Structure

```text
modules-network-secured/
├── add-project-capability-host.bicep               # Configuring the project's capability host
├── ai-account-identity.bicep                       # Azure AI Foundry deployment and configuration
├── ai-project-identity.bicep                       # Foundry project deployment and connection configuration           
├── ai-search-role-assignments.bicep                # AI Search RBAC configuration
├── azure-storage-account-role-assignments.bicep    # Storage Account RBAC configuration  
├── blob-storage-container-role-assignments.bicep   # Blob Storage Container RBAC configuration
├── cosmos-container-role-assignments.bicep         # CosmosDB container Account RBAC configuration
├── cosmosdb-account-role-assignment.bicep          # CosmosDB Account RBAC configuration
├── existing-vnet.bicep                             # Bring your existing virtual network to template deployment
├── format-project-workspace-id.bicep               # Formatting the project workspace ID
├── network-agent-vnet.bicep                        # Logic for routing virtual network set-up if existing virtual network is selected
├── private-endpoint-and-dns.bicep                  # Creating virtual networks and DNS zones. 
├── standard-dependent-resources.bicep              # Deploying CosmosDB, Storage, and Search
├── subnet.bicep                                    # Setting the subnet for Agent network injection
├── validate-existing-resources.bicep               # Validate existing CosmosDB, Storage, and Search to template deployment
└── vnet.bicep                                      # Deploying a new virtual network
```

> **Note:** If you bring your own VNET for this template, ensure the subnet for Agents has the correct subnet delegation to `Microsoft.App/environments`. If you have not specified the delegated subnet, the template will complete this for you.

## Maintenance

### Regular Tasks

1. Review role assignments
2. Monitor network security
3. Check service health
4. Update configurations as needed

### Troubleshooting

1. Verify private endpoint connectivity
2. Check DNS resolution
3. Validate role assignments
4. Review network security groups

---
---
# (Optional) Adding Multiple Projects to AI Foundry Deployment

This guide explains how to add additional projects to your existing AI Foundry deployment with network security and capability hosts.

## Overview

After deploying your initial AI Foundry setup using `main.bicep`, you can add additional projects using the modular approach provided in this repository. Each new project will:

- ✅ **Reuse existing shared infrastructure** (AI Services account, Storage, Cosmos DB, AI Search, VNet)
- ✅ **Create independent projects** with unique identities and connections
- ✅ **Set up proper role assignments** and capability hosts for each project
- ✅ **Maintain network security** configurations from your original deployment
- ✅ **Deploy independently** without affecting existing projects

## Files Added

### Core Deployment Files

| File | Purpose |
|------|---------|
| `add-project.bicep` | Main Bicep template for adding new projects |
| `add-project.bicepparam` | Parameters file template for new projects |
| `modules-network-secured/ai-project-identity-unique.bicep` | Modified project module with unique connection names |
| `modules-network-secured/blob-storage-container-role-assignments-unique.bicep` | Modified storage role assignment module |

### Helper Files

| File | Purpose |
|------|---------|
| `get-existing-resources.ps1` | PowerShell script to discover existing resource names |

## Prerequisites

1. ✅ **Existing AI Foundry deployment** completed using `main.bicep`
2. ✅ **Azure CLI** installed and logged in
3. ✅ **Proper permissions** on the resource group and existing resources
4. ✅ **Resource names** from your existing deployment

## Step-by-Step Guide

### Step 1: Discover Existing Resource Names

Run the PowerShell script to automatically discover your existing resource names:

```powershell
# Navigate to your repository folder
cd "path\to\your\AgentRepro\folder"

# Run the discovery script
.\get-existing-resources.ps1 -ResourceGroupName "your-resource-group-name"

# Optional: Include subscription ID if needed
.\get-existing-resources.ps1 -ResourceGroupName "your-resource-group-name" -SubscriptionId "your-subscription-id"
```

**Example output:**
```
=== Summary for add-project.bicepparam ===
param existingAccountName = 'aiservicesytlz'
param existingAiSearchName = 'aiservicesytlzsearch'
param existingStorageName = 'aiservicesytlzstorage'
param existingCosmosDBName = 'aiservicesytlzcosmosdb'
param accountResourceGroupName = 'agenticvnet'
param aiSearchResourceGroupName = 'agenticvnet'
param storageResourceGroupName = 'agenticvnet'
param cosmosDBResourceGroupName = 'agenticvnet'
```

### Step 2: Configure Parameters File

Copy the output from Step 1 and update your `add-project.bicepparam` file:

### Step 3: Deploy the New Project

Deploy using Azure CLI:

```powershell
az deployment group create `
  --resource-group "your-resource-group" `
  --template-file "add-project.bicep" `
  --parameters "add-project.bicepparam"
```

## Adding Multiple Projects

To add additional projects, repeat the process with different parameter values:

### For a Third Project:

1. **Update project-specific parameters:**
   ```bicep
   param projectName = 'thirdproject'  // Must be unique
   param displayName = 'Third Project'
   param projectCapHost = 'caphostthird'  // Must be unique
   ```

3. **Deploy using the new parameters file:**
   ```powershell
   az deployment group create `
     --resource-group "your-resource-group" `
     --template-file "add-project.bicep" `
     --parameters "add-project.bicepparam"
   ```

## What Gets Created

Each new project deployment creates:

| Resource | Description |
|----------|-------------|
| **AI Foundry Project** | New project under your existing AI Services account |
| **Managed Identity** | Project-specific system-assigned identity |
| **Unique Connections** | Project-specific connections to shared resources |
| **Capability Host** | Configured for Agents with proper connections |
| **RBAC Assignments** | Proper permissions on shared resources |

### Role Assignments Created:

- ✅ **Storage Blob Data Contributor** on Storage Account
- ✅ **Storage Blob Data Owner** on project-specific containers
- ✅ **Cosmos DB Operator** on Cosmos DB Account
- ✅ **Cosmos Built-In Data Contributor** on project-specific containers
- ✅ **Search Index Data Contributor** on AI Search Service
- ✅ **Search Service Contributor** on AI Search Service

## Configuration Reference

### Required Parameters (Must Customize for Each Project)

| Parameter | Description | Example |
|-----------|-------------|---------|
| `projectName` | Unique name for the project | `'secondproject'` |
| `displayName` | Display name in Azure portal | `'Second Project'` |
| `projectCapHost` | Unique capability host name | `'caphostsecond'` |
| `projectDescription` | Description of the project | `'My second AI project'` |

### Existing Resource Parameters (From Script)

| Parameter | Description | Source |
|-----------|-------------|---------|
| `existingAccountName` | AI Services account name | Output from `get-existing-resources.ps1` |
| `existingAiSearchName` | AI Search service name | Output from `get-existing-resources.ps1` |
| `existingStorageName` | Storage account name | Output from `get-existing-resources.ps1` |
| `existingCosmosDBName` | Cosmos DB account name | Output from `get-existing-resources.ps1` |
| `*ResourceGroupName` | Resource group names | Usually same as deployment RG |
| `*SubscriptionId` | Subscription IDs | Usually same subscription |


## Security Considerations

- ✅ **Least Privilege**: Each project gets only the permissions it needs
- ✅ **Isolated Containers**: Projects get separate storage containers
- ✅ **Network Security**: Inherits network security from original deployment
- ✅ **Unique Identities**: Each project has its own managed identity

## Limitations

- 📝 All projects share the same model deployments
- 📝 Projects must be in the same region as the original deployment
- 📝 Network configuration is inherited from original deployment

## References

- [Azure AI Foundry Networking Documentation](https://learn.microsoft.com/en-us/azure/ai-foundry/how-to/configure-private-link?tabs=azure-portal&pivots=fdp-project)
- [Azure AI Foundry RBAC Documentation](https://learn.microsoft.com/en-us/azure/ai-foundry/concepts/rbac-azure-ai-foundry?pivots=fdp-project)
- [Private Endpoint Documentation](https://learn.microsoft.com/en-us/azure/private-link/)
- [RBAC Documentation](https://learn.microsoft.com/en-us/azure/role-based-access-control/)
- [Network Security Best Practices](https://learn.microsoft.com/en-us/azure/security/fundamentals/network-best-practices)<|MERGE_RESOLUTION|>--- conflicted
+++ resolved
@@ -76,11 +76,7 @@
 2. Two subnets are needed as well:  
     - **Agent Subnet** (e.g., 192.168.0.0/24): Hosts Agent client for Agent workloads, delegated to Microsoft.App/environments. The recommended size should be /24 for this delegated subnet. 
     - **Private endpoint Subnet** (e.g. 192.168.1.0/24): Hosts private endpoints 
-<<<<<<< HEAD
-    - Ensure that the address spaces for the used VNET does not overlap with any existing networks in your Azure environment or reserved IP ranges like the following: 169.254.0.0/16,172.30.0.0/16,172.31.0.0/16,192.0.2.0/24,0.0.0.0/8,127.0.0.0/8,100.100.0.0/17,100.100.192.0/19,100.100.224.0/19,10.0.0.0/8.
-=======
     - Ensure that the address spaces for the used VNET does not overlap with any existing networks in your Azure environment or reserved IP ranges like the following: 169.254.0.0/16,172.30.0.0/16,172.31.0.0/16,192.0.2.0/24,0.0.0.0/8,127.0.0.0/8,100.100.0.0/17,100.100.192.0/19,100.100.224.0/19,100.64.0.0/11.
->>>>>>> 4656206b
     This includes all address space(s) you have in your VNET if you have more than one, and peered VNETs.
   
   > **Notes:** 
